--- conflicted
+++ resolved
@@ -1,175 +1,171 @@
-﻿using System;
-using System.Collections.Generic;
-using System.Linq;
-using System.Text;
-using IjwFramework.Collections;
-
-namespace OpenRa.Game.Traits
-{
-	class ProductionQueue : IOrder, ITick
-	{
-		Actor self;
-
-		public ProductionQueue( Actor self )
-		{
-			this.self = self;
-		}
-
-		public void Tick( Actor self )
-		{
-			foreach( var p in production )
-				if( p.Value.Count > 0 )
-					(p.Value)[0].Tick( self.Owner );
-		}
-
-		public Order IssueOrder( Actor self, int2 xy, MouseInput mi, Actor underCursor )
-		{
-			// production isn't done by clicks in the world; the chrome handles it.
-			return null;
-		}
-
-		public void ResolveOrder( Actor self, Order order )
-		{
-			switch( order.OrderString )
-			{
-			case "StartProduction":
-				{
-					string group = Rules.UnitCategory[ order.TargetString ];
-					var ui = Rules.UnitInfo[ order.TargetString ];
-					var time = ui.Cost
-						* Rules.General.BuildSpeed						/* todo: country-specific build speed bonus */
-						 * ( 25 * 60 ) /* frames per min */				/* todo: build acceleration, if we do that */
-						 / 1000;
-
-					time = .08f * time;						/* temporary hax so we can build stuff fast for test */
-
-					if( !Rules.TechTree.BuildableItems( order.Player, group ).Contains( order.TargetString ) )
-						return;	/* you can't build that!! */
-
-					bool hasPlayedSound = false;
-
-					BeginProduction( group,
-						new ProductionItem( order.TargetString, (int)time, ui.Cost,
-							() => Game.world.AddFrameEndTask(
-								_ =>
-								{
-									var isBuilding = group == "Building" || group == "Defense";
-									if( !hasPlayedSound && order.Player == Game.LocalPlayer )
-									{
-										Sound.Play( isBuilding ? "conscmp1.aud" : "unitrdy1.aud" );
-										hasPlayedSound = true;
-									}
-									if( !isBuilding )
-										BuildUnit( order.TargetString );
-								} ) ) );
-					break;
-				}
-			case "PauseProduction":
-				{
-					var producing = CurrentItem( Rules.UnitCategory[ order.TargetString ] );
-					if( producing != null && producing.Item == order.TargetString )
-						producing.Paused = ( order.TargetLocation.X != 0 );
-					break;
-				}
-			case "CancelProduction":
-				{
-					CancelProduction(order.TargetString);
-					break;
-				}
-			}
-		}
-
-		// Key: Production category.
-		readonly Cache<string, List<ProductionItem>> production 
-			= new Cache<string, List<ProductionItem>>( _ => new List<ProductionItem>() );
-
-		public ProductionItem CurrentItem(string category)
-		{
-			return production[category].ElementAtOrDefault(0);
-		}
-
-		public IEnumerable<ProductionItem> AllItems(string category)
-		{
-			return production[category];
-		}
-
-		public void CancelProduction( string itemName )
-		{
-			var category = Rules.UnitCategory[itemName];
-			var queue = production[ category ];
-			if (queue.Count == 0) return;
-
-			var lastIndex = queue.FindLastIndex( a => a.Item == itemName );
-			if (lastIndex > 0)
-			{
-				queue.RemoveAt(lastIndex);
-			}
-			else
-			{
-				var item = queue[0];
-				self.Owner.GiveCash(item.TotalCost - item.RemainingCost); // refund what's been paid so far.
-				FinishProduction(category);
-			}
-		}
-
-		public void FinishProduction( string category )
-		{
-			var queue = production[category];
-			if (queue.Count == 0) return;
-			queue.RemoveAt(0);
-		}
-
-		public void BeginProduction( string group, ProductionItem item )
-		{
-			production[group].Add(item);
-		}
-
-		public void BuildUnit( string name )
-		{
-			var newUnitType = Rules.UnitInfo[ name ];
-			var producerTypes = Rules.TechTree.UnitBuiltAt( newUnitType );
-			Actor producer = null;
-			
-			// Prioritise primary structure in build order
-			var primaryProducers = Game.world.Actors
-				.Where(x => x.traits.Contains<Production>()
-					&& producerTypes.Contains(x.Info)
-					&& x.Owner == self.Owner
-					&& x.traits.Get<Production>().IsPrimary == true);
-			
-			foreach (var p in primaryProducers)
-			{
-				// Ignore buildings that are disabled
-<<<<<<< HEAD
-				if (p.traits.Contains<Building>() && p.traits.Get<Building>().InsuffientPower())
-=======
-				if (p.traits.Contains<Building>() && p.traits.Get<Building>().Disabled)
->>>>>>> 49774e02
-					continue;
-				producer = p;
-				break;
-			}
-			
-			// TODO: Be smart about disabled buildings. Units in progress should be paused(?)
-			// Ignore this for now
-			
-			// Pick the first available producer
-			if (producer == null)
-			{
-				producer = Game.world.Actors
-					.Where( x => producerTypes.Contains( x.Info ) && x.Owner == self.Owner )
-					.FirstOrDefault();
-			}
-			
-			// Something went wrong somewhere...
-			if( producer == null )
-			{
-				CancelProduction( Rules.UnitCategory[ name ] );
-				return;
-			}
-
-			if( producer.traits.WithInterface<IProducer>().Any( p => p.Produce( producer, newUnitType ) ) )
-				FinishProduction( Rules.UnitCategory[ name ] );
-		}
-	}
-}
+﻿using System;
+using System.Collections.Generic;
+using System.Linq;
+using System.Text;
+using IjwFramework.Collections;
+
+namespace OpenRa.Game.Traits
+{
+	class ProductionQueue : IOrder, ITick
+	{
+		Actor self;
+
+		public ProductionQueue( Actor self )
+		{
+			this.self = self;
+		}
+
+		public void Tick( Actor self )
+		{
+			foreach( var p in production )
+				if( p.Value.Count > 0 )
+					(p.Value)[0].Tick( self.Owner );
+		}
+
+		public Order IssueOrder( Actor self, int2 xy, MouseInput mi, Actor underCursor )
+		{
+			// production isn't done by clicks in the world; the chrome handles it.
+			return null;
+		}
+
+		public void ResolveOrder( Actor self, Order order )
+		{
+			switch( order.OrderString )
+			{
+			case "StartProduction":
+				{
+					string group = Rules.UnitCategory[ order.TargetString ];
+					var ui = Rules.UnitInfo[ order.TargetString ];
+					var time = ui.Cost
+						* Rules.General.BuildSpeed						/* todo: country-specific build speed bonus */
+						 * ( 25 * 60 ) /* frames per min */				/* todo: build acceleration, if we do that */
+						 / 1000;
+
+					time = .08f * time;						/* temporary hax so we can build stuff fast for test */
+
+					if( !Rules.TechTree.BuildableItems( order.Player, group ).Contains( order.TargetString ) )
+						return;	/* you can't build that!! */
+
+					bool hasPlayedSound = false;
+
+					BeginProduction( group,
+						new ProductionItem( order.TargetString, (int)time, ui.Cost,
+							() => Game.world.AddFrameEndTask(
+								_ =>
+								{
+									var isBuilding = group == "Building" || group == "Defense";
+									if( !hasPlayedSound && order.Player == Game.LocalPlayer )
+									{
+										Sound.Play( isBuilding ? "conscmp1.aud" : "unitrdy1.aud" );
+										hasPlayedSound = true;
+									}
+									if( !isBuilding )
+										BuildUnit( order.TargetString );
+								} ) ) );
+					break;
+				}
+			case "PauseProduction":
+				{
+					var producing = CurrentItem( Rules.UnitCategory[ order.TargetString ] );
+					if( producing != null && producing.Item == order.TargetString )
+						producing.Paused = ( order.TargetLocation.X != 0 );
+					break;
+				}
+			case "CancelProduction":
+				{
+					CancelProduction(order.TargetString);
+					break;
+				}
+			}
+		}
+
+		// Key: Production category.
+		readonly Cache<string, List<ProductionItem>> production 
+			= new Cache<string, List<ProductionItem>>( _ => new List<ProductionItem>() );
+
+		public ProductionItem CurrentItem(string category)
+		{
+			return production[category].ElementAtOrDefault(0);
+		}
+
+		public IEnumerable<ProductionItem> AllItems(string category)
+		{
+			return production[category];
+		}
+
+		public void CancelProduction( string itemName )
+		{
+			var category = Rules.UnitCategory[itemName];
+			var queue = production[ category ];
+			if (queue.Count == 0) return;
+
+			var lastIndex = queue.FindLastIndex( a => a.Item == itemName );
+			if (lastIndex > 0)
+			{
+				queue.RemoveAt(lastIndex);
+			}
+			else
+			{
+				var item = queue[0];
+				self.Owner.GiveCash(item.TotalCost - item.RemainingCost); // refund what's been paid so far.
+				FinishProduction(category);
+			}
+		}
+
+		public void FinishProduction( string category )
+		{
+			var queue = production[category];
+			if (queue.Count == 0) return;
+			queue.RemoveAt(0);
+		}
+
+		public void BeginProduction( string group, ProductionItem item )
+		{
+			production[group].Add(item);
+		}
+
+		public void BuildUnit( string name )
+		{
+			var newUnitType = Rules.UnitInfo[ name ];
+			var producerTypes = Rules.TechTree.UnitBuiltAt( newUnitType );
+			Actor producer = null;
+			
+			// Prioritise primary structure in build order
+			var primaryProducers = Game.world.Actors
+				.Where(x => x.traits.Contains<Production>()
+					&& producerTypes.Contains(x.Info)
+					&& x.Owner == self.Owner
+					&& x.traits.Get<Production>().IsPrimary == true);
+			
+			foreach (var p in primaryProducers)
+			{
+				// Ignore buildings that are disabled
+				if (p.traits.Contains<Building>() && p.traits.Get<Building>().Disabled)
+					continue;
+				producer = p;
+				break;
+			}
+			
+			// TODO: Be smart about disabled buildings. Units in progress should be paused(?)
+			// Ignore this for now
+			
+			// Pick the first available producer
+			if (producer == null)
+			{
+				producer = Game.world.Actors
+					.Where( x => producerTypes.Contains( x.Info ) && x.Owner == self.Owner )
+					.FirstOrDefault();
+			}
+			
+			// Something went wrong somewhere...
+			if( producer == null )
+			{
+				CancelProduction( Rules.UnitCategory[ name ] );
+				return;
+			}
+
+			if( producer.traits.WithInterface<IProducer>().Any( p => p.Produce( producer, newUnitType ) ) )
+				FinishProduction( Rules.UnitCategory[ name ] );
+		}
+	}
+}